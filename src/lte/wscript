## -*- Mode: python; py-indent-offset: 4; indent-tabs-mode: nil; coding: utf-8; -*-

def build(bld):

<<<<<<< HEAD
    module = bld.create_ns3_module('lte', ['core', 'network', 'spectrum', 'stats'])
=======
    module = bld.create_ns3_module('lte', ['internet', 'spectrum', 'wimax'])
>>>>>>> 3a437839
    module.source = [
        'model/lte-common.cc',
        'model/lte-spectrum-phy.cc',
        'model/lte-phy.cc',
        'model/lte-enb-phy.cc',
        'model/lte-ue-phy.cc',
        'model/lte-spectrum-value-helper.cc',
        'model/lte-propagation-loss-model.cc',
        'model/discrete-time-loss-model.cc',
        'model/penetration-loss-model.cc',
        'model/shadowing-loss-model.cc',
        'model/path-loss-model.cc',
        'model/jakes-fading-loss-model.cc',
        'model/channel-realization.cc',
        'model/lte-amc.cc',
        'model/lte-enb-rrc.cc',
        'model/lte-ue-rrc.cc',
        'model/lte-rlc.cc',
        'model/lte-rlc-tag.cc',
        'model/eps-bearer.cc',        
        'model/lte-net-device.cc',
        'model/lte-enb-net-device.cc',
        'model/lte-ue-net-device.cc',
        'model/ideal-control-messages.cc',
<<<<<<< HEAD
        'helper/lena-helper.cc',
        'helper/rlc-stats-calculator.cc',
        'helper/mac-stats-calculator.cc',
        'model/ff-mac-csched-sap.cc',
        'model/ff-mac-sched-sap.cc',
        'model/lte-mac-sap.cc',
        'model/ff-mac-scheduler.cc',
        'model/lte-enb-cmac-sap.cc',
        'model/lte-ue-cmac-sap.cc',
        'model/rr-ff-mac-scheduler.cc',
        'model/lte-enb-mac.cc',
        'model/lte-ue-mac.cc',
        'model/lte-mac-tag.cc',
        'model/lte-phy-tag.cc',
        'model/lte-enb-phy-sap.cc',
        'model/lte-ue-phy-sap.cc',
        'model/lte-interference.cc',
        'model/lte-sinr-chunk-processor.cc',
        'model/pf-ff-mac-scheduler.cc',
        'test/lte-test-downlink-sinr.cc',
        'test/lte-test-uplink-sinr.cc',
        'test/lte-test-sinr-chunk-processor.cc',
        'test/lte-test-rr-ff-mac-scheduler.cc',
        'test/lte-test-pf-ff-mac-scheduler.cc',
        'test/lte-test-earfcn.cc',
=======
        'helper/lte-helper.cc',
        ]

    module_test = bld.create_ns3_module_test_library('lte')
    module_test.source = [
        'test/lte-phy-test.cc',
        'test/lte-device-test.cc',
        'test/lte-bearer-test.cc',
        'test/lte-propagation-loss-model-test.cc',
>>>>>>> 3a437839
        ]
    
    headers = bld.new_task_gen('ns3header')
    headers.module = 'lte'
    headers.source = [
        'model/lte-common.h',
        'model/lte-spectrum-phy.h',
        'model/lte-phy.h',
        'model/lte-enb-phy.h',
        'model/lte-ue-phy.h',
        'model/lte-spectrum-value-helper.h',
        'model/lte-propagation-loss-model.h',
        'model/discrete-time-loss-model.h',
        'model/penetration-loss-model.h',
        'model/shadowing-loss-model.h',
        'model/path-loss-model.h',
        'model/jakes-fading-loss-model.h',
        'model/channel-realization.h',
        'model/lte-amc.h',
        'model/lte-enb-rrc.h',
        'model/lte-ue-rrc.h',
        'model/lte-rlc.h',
        'model/lte-rlc-tag.h',
        'model/eps-bearer.h',        
        'model/lte-net-device.h',
        'model/lte-enb-net-device.h',
        'model/lte-ue-net-device.h',
        'model/ideal-control-messages.h',
        'helper/lena-helper.h',
        'helper/mac-stats-calculator.h',
        'helper/rlc-stats-calculator.h',
        'model/ff-mac-common.h',
        'model/ff-mac-csched-sap.h',
        'model/ff-mac-sched-sap.h',
        'model/lte-enb-cmac-sap.h',
        'model/lte-ue-cmac-sap.h',
        'model/lte-mac-sap.h',
        'model/ff-mac-scheduler.h',
        'model/rr-ff-mac-scheduler.h',
        'model/lte-enb-mac.h',
        'model/lte-ue-mac.h',
        'model/lte-mac-tag.h',
        'model/lte-phy-tag.h',
        'model/lte-enb-phy-sap.h',
        'model/lte-ue-phy-sap.h',
        'model/lte-interference.h',
        'model/lte-sinr-chunk-processor.h',
        'model/pf-ff-mac-scheduler.h',
        'test/lte-test-downlink-sinr.h',
        'test/lte-test-uplink-sinr.h',
        'test/lte-test-sinr-chunk-processor.h',
        'test/lte-test-rr-ff-mac-scheduler.h',
        'test/lte-test-pf-ff-mac-scheduler.h',
        ]

    if (bld.env['ENABLE_EXAMPLES']):
      bld.add_subdirs('examples')

    bld.ns3_python_bindings()<|MERGE_RESOLUTION|>--- conflicted
+++ resolved
@@ -2,11 +2,7 @@
 
 def build(bld):
 
-<<<<<<< HEAD
     module = bld.create_ns3_module('lte', ['core', 'network', 'spectrum', 'stats'])
-=======
-    module = bld.create_ns3_module('lte', ['internet', 'spectrum', 'wimax'])
->>>>>>> 3a437839
     module.source = [
         'model/lte-common.cc',
         'model/lte-spectrum-phy.cc',
@@ -31,7 +27,6 @@
         'model/lte-enb-net-device.cc',
         'model/lte-ue-net-device.cc',
         'model/ideal-control-messages.cc',
-<<<<<<< HEAD
         'helper/lena-helper.cc',
         'helper/rlc-stats-calculator.cc',
         'helper/mac-stats-calculator.cc',
@@ -51,23 +46,16 @@
         'model/lte-interference.cc',
         'model/lte-sinr-chunk-processor.cc',
         'model/pf-ff-mac-scheduler.cc',
+        ]
+
+    module_test = bld.create_ns3_module_test_library('lte')
+    module_test.source = [
         'test/lte-test-downlink-sinr.cc',
         'test/lte-test-uplink-sinr.cc',
         'test/lte-test-sinr-chunk-processor.cc',
         'test/lte-test-rr-ff-mac-scheduler.cc',
         'test/lte-test-pf-ff-mac-scheduler.cc',
         'test/lte-test-earfcn.cc',
-=======
-        'helper/lte-helper.cc',
-        ]
-
-    module_test = bld.create_ns3_module_test_library('lte')
-    module_test.source = [
-        'test/lte-phy-test.cc',
-        'test/lte-device-test.cc',
-        'test/lte-bearer-test.cc',
-        'test/lte-propagation-loss-model-test.cc',
->>>>>>> 3a437839
         ]
     
     headers = bld.new_task_gen('ns3header')
