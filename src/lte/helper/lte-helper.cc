/* -*-  Mode: C++; c-file-style: "gnu"; indent-tabs-mode:nil; -*- */
/*
 * Copyright (c) 2011 Centre Tecnologic de Telecomunicacions de Catalunya (CTTC)
 *
 * This program is free software; you can redistribute it and/or modify
 * it under the terms of the GNU General Public License version 2 as
 * published by the Free Software Foundation;
 *
 * This program is distributed in the hope that it will be useful,
 * but WITHOUT ANY WARRANTY; without even the implied warranty of
 * MERCHANTABILITY or FITNESS FOR A PARTICULAR PURPOSE.  See the
 * GNU General Public License for more details.
 *
 * You should have received a copy of the GNU General Public License
 * along with this program; if not, write to the Free Software
 * Foundation, Inc., 59 Temple Place, Suite 330, Boston, MA  02111-1307  USA
 *
 * Author: Nicola Baldo <nbaldo@cttc.es> (re-wrote from scratch this helper)
 *         Giuseppe Piro <g.piro@poliba.it> (parts of the PHY & channel  creation & configuration copied from the GSoC 2011 code)
 */


#include "lte-helper.h"
#include <ns3/string.h>
#include <ns3/log.h>
#include <ns3/abort.h>
#include <ns3/pointer.h>
#include <ns3/lte-enb-rrc.h>
#include <ns3/epc-ue-nas.h>
#include <ns3/epc-enb-application.h>
#include <ns3/lte-ue-rrc.h>
#include <ns3/lte-ue-mac.h>
#include <ns3/lte-enb-mac.h>
#include <ns3/lte-enb-net-device.h>
#include <ns3/lte-enb-phy.h>
#include <ns3/lte-ue-phy.h>
#include <ns3/lte-spectrum-phy.h>
#include <ns3/lte-sinr-chunk-processor.h>
#include <ns3/single-model-spectrum-channel.h>
#include <ns3/friis-spectrum-propagation-loss.h>
#include <ns3/isotropic-antenna-model.h>
#include <ns3/lte-enb-net-device.h>
#include <ns3/lte-ue-net-device.h>
#include <ns3/ff-mac-scheduler.h>
#include <ns3/lte-rlc.h>
#include <ns3/lte-rlc-um.h>
#include <ns3/lte-rlc-am.h>
#include <ns3/epc-enb-s1-sap.h>

#include <ns3/epc-helper.h>
#include <iostream>
#include <ns3/buildings-propagation-loss-model.h>
#include <ns3/lte-spectrum-value-helper.h>


NS_LOG_COMPONENT_DEFINE ("LteHelper");

namespace ns3 {

NS_OBJECT_ENSURE_REGISTERED (LteHelper);

LteHelper::LteHelper (void)
{
  NS_LOG_FUNCTION (this);
  m_enbNetDeviceFactory.SetTypeId (LteEnbNetDevice::GetTypeId ());
  m_enbAntennaModelFactory.SetTypeId (IsotropicAntennaModel::GetTypeId ());
  m_ueAntennaModelFactory.SetTypeId (IsotropicAntennaModel::GetTypeId ());
  m_channelFactory.SetTypeId (SingleModelSpectrumChannel::GetTypeId ());
}

void 
LteHelper::DoStart (void)
{
  NS_LOG_FUNCTION (this);
  m_downlinkChannel = m_channelFactory.Create<SpectrumChannel> ();
  m_uplinkChannel = m_channelFactory.Create<SpectrumChannel> ();

  m_downlinkPathlossModel = m_dlPathlossModelFactory.Create ();
  Ptr<SpectrumPropagationLossModel> dlSplm = m_downlinkPathlossModel->GetObject<SpectrumPropagationLossModel> ();
  if (dlSplm != 0)
    {
      NS_LOG_LOGIC (this << " using a SpectrumPropagationLossModel in DL");
      m_downlinkChannel->AddSpectrumPropagationLossModel (dlSplm);
    }
  else
    {
      NS_LOG_LOGIC (this << " using a PropagationLossModel in DL");
      Ptr<PropagationLossModel> dlPlm = m_downlinkPathlossModel->GetObject<PropagationLossModel> ();
      NS_ASSERT_MSG (dlPlm != 0, " " << m_downlinkPathlossModel << " is neither PropagationLossModel nor SpectrumPropagationLossModel");
      m_downlinkChannel->AddPropagationLossModel (dlPlm);
    }

  m_uplinkPathlossModel = m_ulPathlossModelFactory.Create ();
  Ptr<SpectrumPropagationLossModel> ulSplm = m_uplinkPathlossModel->GetObject<SpectrumPropagationLossModel> ();
  if (ulSplm != 0)
    {
      NS_LOG_LOGIC (this << " using a SpectrumPropagationLossModel in UL");
      m_uplinkChannel->AddSpectrumPropagationLossModel (ulSplm);
    }
  else
    {
      NS_LOG_LOGIC (this << " using a PropagationLossModel in UL");
      Ptr<PropagationLossModel> ulPlm = m_uplinkPathlossModel->GetObject<PropagationLossModel> ();
      NS_ASSERT_MSG (ulPlm != 0, " " << m_uplinkPathlossModel << " is neither PropagationLossModel nor SpectrumPropagationLossModel");
      m_uplinkChannel->AddPropagationLossModel (ulPlm);
    }
  if (!m_fadingModelType.empty ())
    {
      Ptr<SpectrumPropagationLossModel> m_fadingModule;
      m_fadingModule = m_fadingModelFactory.Create<SpectrumPropagationLossModel> ();
      m_fadingModule->Start ();
      m_downlinkChannel->AddSpectrumPropagationLossModel (m_fadingModule);
      m_uplinkChannel->AddSpectrumPropagationLossModel (m_fadingModule);
    }
  m_macStats = CreateObject<MacStatsCalculator> ();
  m_rlcStats = CreateObject<RadioBearerStatsCalculator> ("RLC");
  m_pdcpStats = CreateObject<RadioBearerStatsCalculator> ("PDCP");

  Object::DoStart ();

}

LteHelper::~LteHelper (void)
{
  NS_LOG_FUNCTION (this);
}

TypeId LteHelper::GetTypeId (void)
{
  static TypeId
    tid =
    TypeId ("ns3::LteHelper")
    .SetParent<Object> ()
    .AddConstructor<LteHelper> ()
    .AddAttribute ("Scheduler",
                   "The type of scheduler to be used for eNBs",
                   StringValue ("ns3::PfFfMacScheduler"),
                   MakeStringAccessor (&LteHelper::SetSchedulerType),
                   MakeStringChecker ())
    .AddAttribute ("PathlossModel",
                   "The type of pathloss model to be used",
                   StringValue ("ns3::FriisPropagationLossModel"),
                   MakeStringAccessor (&LteHelper::SetPathlossModelType),
                   MakeStringChecker ())
    .AddAttribute ("FadingModel",
                   "The type of fading model to be used",
                   StringValue (""), // fake module -> no fading 
                   MakeStringAccessor (&LteHelper::SetFadingModel),
                   MakeStringChecker ())
  ;
  return tid;
}

void
LteHelper::DoDispose ()
{
  NS_LOG_FUNCTION (this);
  m_downlinkChannel = 0;
  m_uplinkChannel = 0;
  Object::DoDispose ();
}


void 
LteHelper::SetEpcHelper (Ptr<EpcHelper> h)
{
  NS_LOG_FUNCTION (this << h);
  m_epcHelper = h;
}

void 
LteHelper::SetSchedulerType (std::string type) 
{
  NS_LOG_FUNCTION (this << type);
  m_schedulerFactory = ObjectFactory ();
  m_schedulerFactory.SetTypeId (type);
}

void 
LteHelper::SetSchedulerAttribute (std::string n, const AttributeValue &v)
{
  NS_LOG_FUNCTION (this << n);
  m_schedulerFactory.Set (n, v);
}


void 
LteHelper::SetPathlossModelType (std::string type) 
{
  NS_LOG_FUNCTION (this << type);
  m_dlPathlossModelFactory = ObjectFactory ();
  m_dlPathlossModelFactory.SetTypeId (type);
  m_ulPathlossModelFactory = ObjectFactory ();
  m_ulPathlossModelFactory.SetTypeId (type);
}

void 
LteHelper::SetPathlossModelAttribute (std::string n, const AttributeValue &v)
{
  NS_LOG_FUNCTION (this << n);
  m_dlPathlossModelFactory.Set (n, v);
  m_ulPathlossModelFactory.Set (n, v);
}

void
LteHelper::SetEnbDeviceAttribute (std::string n, const AttributeValue &v)
{
  NS_LOG_FUNCTION (this);
  m_enbNetDeviceFactory.Set (n, v);
}


void 
LteHelper::SetEnbAntennaModelType (std::string type)
{
  NS_LOG_FUNCTION (this);
  m_enbAntennaModelFactory.SetTypeId (type);
}

void 
LteHelper::SetEnbAntennaModelAttribute (std::string n, const AttributeValue &v)
{
  NS_LOG_FUNCTION (this);
  m_enbAntennaModelFactory.Set (n, v);
}

void 
LteHelper::SetUeAntennaModelType (std::string type)
{
  NS_LOG_FUNCTION (this);
  m_ueAntennaModelFactory.SetTypeId (type);
}

void 
LteHelper::SetUeAntennaModelAttribute (std::string n, const AttributeValue &v)
{
  NS_LOG_FUNCTION (this);
  m_ueAntennaModelFactory.Set (n, v);
}

void 
LteHelper::SetFadingModel (std::string type) 
{
  NS_LOG_FUNCTION (this << type);
  m_fadingModelType = type;
  if (!type.empty ())
    {
      m_fadingModelFactory = ObjectFactory ();
      m_fadingModelFactory.SetTypeId (type);
    }
}

void 
LteHelper::SetFadingModelAttribute (std::string n, const AttributeValue &v)
{
  m_fadingModelFactory.Set (n, v);
}

void 
LteHelper::SetSpectrumChannelType (std::string type) 
{
  NS_LOG_FUNCTION (this << type);
  m_channelFactory.SetTypeId (type);
}

void 
LteHelper::SetSpectrumChannelAttribute (std::string n, const AttributeValue &v)
{
  m_channelFactory.Set (n, v);
}


NetDeviceContainer
LteHelper::InstallEnbDevice (NodeContainer c)
{
  NS_LOG_FUNCTION (this);
  Start ();  // will run DoStart () if necessary
  NetDeviceContainer devices;
  for (NodeContainer::Iterator i = c.Begin (); i != c.End (); ++i)
    {
      Ptr<Node> node = *i;
      Ptr<NetDevice> device = InstallSingleEnbDevice (node);
      devices.Add (device);
    }
  return devices;
}

NetDeviceContainer
LteHelper::InstallUeDevice (NodeContainer c)
{
  NS_LOG_FUNCTION (this);
  NetDeviceContainer devices;
  for (NodeContainer::Iterator i = c.Begin (); i != c.End (); ++i)
    {
      Ptr<Node> node = *i;
      Ptr<NetDevice> device = InstallSingleUeDevice (node);
      devices.Add (device);
    }
  return devices;
}


Ptr<NetDevice>
LteHelper::InstallSingleEnbDevice (Ptr<Node> n)
{
  Ptr<LteSpectrumPhy> dlPhy = CreateObject<LteSpectrumPhy> ();
  Ptr<LteSpectrumPhy> ulPhy = CreateObject<LteSpectrumPhy> ();

  Ptr<LteEnbPhy> phy = CreateObject<LteEnbPhy> (dlPhy, ulPhy);

  Ptr<LteCqiSinrChunkProcessor> p = Create<LteCqiSinrChunkProcessor> (phy->GetObject<LtePhy> ());
  ulPhy->AddSinrChunkProcessor (p);

  Ptr<LtePemSinrChunkProcessor> pPem = Create<LtePemSinrChunkProcessor> (ulPhy);
  ulPhy->AddSinrChunkProcessor (pPem);

  dlPhy->SetChannel (m_downlinkChannel);
  ulPhy->SetChannel (m_uplinkChannel);

  Ptr<MobilityModel> mm = n->GetObject<MobilityModel> ();
  NS_ASSERT_MSG (mm, "MobilityModel needs to be set on node before calling LteHelper::InstallUeDevice ()");
  dlPhy->SetMobility (mm);
  ulPhy->SetMobility (mm);

  Ptr<AntennaModel> antenna = (m_enbAntennaModelFactory.Create ())->GetObject<AntennaModel> ();
  NS_ASSERT_MSG (antenna, "error in creating the AntennaModel object");
  dlPhy->SetAntenna (antenna);
  ulPhy->SetAntenna (antenna);

  Ptr<LteEnbMac> mac = CreateObject<LteEnbMac> ();
  Ptr<FfMacScheduler> sched = m_schedulerFactory.Create<FfMacScheduler> ();
  Ptr<LteEnbRrc> rrc = CreateObject<LteEnbRrc> ();

  if (m_epcHelper != 0)
    {
      EnumValue epsBearerToRlcMapping;
      rrc->GetAttribute ("EpsBearerToRlcMapping", epsBearerToRlcMapping);
      // it does not make sense to use RLC/SM when also using the EPC
      if (epsBearerToRlcMapping.Get () == LteEnbRrc::RLC_SM_ALWAYS)
        {
          rrc->SetAttribute ("EpsBearerToRlcMapping", EnumValue (LteEnbRrc::RLC_UM_ALWAYS));
        }
    }

  // connect SAPs
  rrc->SetLteEnbCmacSapProvider (mac->GetLteEnbCmacSapProvider ());
  mac->SetLteEnbCmacSapUser (rrc->GetLteEnbCmacSapUser ());
  rrc->SetLteMacSapProvider (mac->GetLteMacSapProvider ());

  mac->SetFfMacSchedSapProvider (sched->GetFfMacSchedSapProvider ());
  mac->SetFfMacCschedSapProvider (sched->GetFfMacCschedSapProvider ());

  sched->SetFfMacSchedSapUser (mac->GetFfMacSchedSapUser ());
  sched->SetFfMacCschedSapUser (mac->GetFfMacCschedSapUser ());

  phy->SetLteEnbPhySapUser (mac->GetLteEnbPhySapUser ());
  mac->SetLteEnbPhySapProvider (phy->GetLteEnbPhySapProvider ());


  phy->SetLteEnbCphySapUser (rrc->GetLteEnbCphySapUser ());
  rrc->SetLteEnbCphySapProvider (phy->GetLteEnbCphySapProvider ());
 
  Ptr<LteEnbNetDevice> dev = m_enbNetDeviceFactory.Create<LteEnbNetDevice> ();
  dev->SetNode (n);
  dev->SetAttribute ("LteEnbPhy", PointerValue (phy));
  dev->SetAttribute ("LteEnbMac", PointerValue (mac));
  dev->SetAttribute ("FfMacScheduler", PointerValue (sched));
  dev->SetAttribute ("LteEnbRrc", PointerValue (rrc)); 

  phy->SetDevice (dev);
  dlPhy->SetDevice (dev);
  ulPhy->SetDevice (dev);

  n->AddDevice (dev);
  ulPhy->SetGenericPhyRxEndOkCallback (MakeCallback (&LteEnbPhy::PhyPduReceived, phy));
  rrc->SetForwardUpCallback (MakeCallback (&LteEnbNetDevice::Receive, dev));

  NS_LOG_LOGIC ("set the propagation model frequencies");
  double dlFreq = LteSpectrumValueHelper::GetCarrierFrequency (dev->GetDlEarfcn ());
  NS_LOG_LOGIC ("DL freq: " << dlFreq);
  bool dlFreqOk = m_downlinkPathlossModel->SetAttributeFailSafe ("Frequency", DoubleValue (dlFreq));
  if (!dlFreqOk)
    {
      NS_LOG_WARN ("DL propagation model does not have a Frequency attribute");
    }
  double ulFreq = LteSpectrumValueHelper::GetCarrierFrequency (dev->GetUlEarfcn ());
  NS_LOG_LOGIC ("UL freq: " << ulFreq);
  bool ulFreqOk = m_uplinkPathlossModel->SetAttributeFailSafe ("Frequency", DoubleValue (ulFreq));
  if (!ulFreqOk)
    {
      NS_LOG_WARN ("UL propagation model does not have a Frequency attribute");
    }
  

  dev->Start ();

  m_uplinkChannel->AddRx (ulPhy);

  if (m_epcHelper != 0)
    {
      NS_LOG_INFO ("adding this eNB to the EPC");
      m_epcHelper->AddEnb (n, dev);
      Ptr<EpcEnbApplication> enbApp = n->GetApplication (0)->GetObject<EpcEnbApplication> ();
      NS_ASSERT_MSG (enbApp != 0, "cannot retrieve EpcEnbApplication");

      // EPC SAPS
      rrc->SetS1SapProvider (enbApp->GetS1SapProvider ());
      enbApp->SetS1SapUser (rrc->GetS1SapUser ());
    }

  return dev;
}

Ptr<NetDevice>
LteHelper::InstallSingleUeDevice (Ptr<Node> n)
{
  NS_LOG_FUNCTION (this);
  Ptr<LteSpectrumPhy> dlPhy = CreateObject<LteSpectrumPhy> ();
  Ptr<LteSpectrumPhy> ulPhy = CreateObject<LteSpectrumPhy> ();

  Ptr<LteUePhy> phy = CreateObject<LteUePhy> (dlPhy, ulPhy);

  Ptr<LteCqiSinrChunkProcessor> p = Create<LteCqiSinrChunkProcessor> (phy->GetObject<LtePhy> ());
  dlPhy->AddSinrChunkProcessor (p);

  Ptr<LtePemSinrChunkProcessor> pPem = Create<LtePemSinrChunkProcessor> (dlPhy);
  dlPhy->AddSinrChunkProcessor (pPem);

  dlPhy->SetChannel (m_downlinkChannel);
  ulPhy->SetChannel (m_uplinkChannel);

  Ptr<MobilityModel> mm = n->GetObject<MobilityModel> ();
  NS_ASSERT_MSG (mm, "MobilityModel needs to be set on node before calling LteHelper::InstallUeDevice ()");
  dlPhy->SetMobility (mm);
  ulPhy->SetMobility (mm);

  Ptr<AntennaModel> antenna = (m_ueAntennaModelFactory.Create ())->GetObject<AntennaModel> ();
  NS_ASSERT_MSG (antenna, "error in creating the AntennaModel object");
  dlPhy->SetAntenna (antenna);
  ulPhy->SetAntenna (antenna);

  Ptr<LteUeMac> mac = CreateObject<LteUeMac> ();
  Ptr<LteUeRrc> rrc = CreateObject<LteUeRrc> ();
  Ptr<EpcUeNas> nas = CreateObject<EpcUeNas> ();
 
  nas->SetEpcHelper (m_epcHelper);

  // connect SAPs
  nas->SetAsSapProvider (rrc->GetAsSapProvider ());
  rrc->SetAsSapUser (nas->GetAsSapUser ());

  rrc->SetLteUeCmacSapProvider (mac->GetLteUeCmacSapProvider ());
  mac->SetLteUeCmacSapUser (rrc->GetLteUeCmacSapUser ());
  rrc->SetLteMacSapProvider (mac->GetLteMacSapProvider ());

  phy->SetLteUePhySapUser (mac->GetLteUePhySapUser ());
  mac->SetLteUePhySapProvider (phy->GetLteUePhySapProvider ());

  phy->SetLteUeCphySapUser (rrc->GetLteUeCphySapUser ());
  rrc->SetLteUeCphySapProvider (phy->GetLteUeCphySapProvider ());

  Ptr<LteUeNetDevice> dev = CreateObject<LteUeNetDevice> (n, phy, mac, rrc, nas);
  phy->SetDevice (dev);
  dlPhy->SetDevice (dev);
  ulPhy->SetDevice (dev);
  nas->SetDevice (dev);

  n->AddDevice (dev);
  dlPhy->SetGenericPhyRxEndOkCallback (MakeCallback (&LteUePhy::PhyPduReceived, phy));
  nas->SetForwardUpCallback (MakeCallback (&LteUeNetDevice::Receive, dev));


  dev->Start ();

  return dev;
}


void
LteHelper::Attach (NetDeviceContainer ueDevices, Ptr<NetDevice> enbDevice)
{
  NS_LOG_FUNCTION (this);
  for (NetDeviceContainer::Iterator i = ueDevices.Begin (); i != ueDevices.End (); ++i)
    {
      Attach (*i, enbDevice);
    }
}

void
LteHelper::Attach (Ptr<NetDevice> ueDevice, Ptr<NetDevice> enbDevice)
{
  NS_LOG_FUNCTION (this);

  Ptr<LteUeNetDevice> ueLteDevice = ueDevice->GetObject<LteUeNetDevice> ();
  Ptr<EpcUeNas> ueNas = ueLteDevice->GetNas ();
  ueNas->Connect (enbDevice);

  m_downlinkChannel->AddRx (ueLteDevice->GetPhy ()->GetDownlinkSpectrumPhy ());

  // tricks needed for the simplified LTE-only simulations 
  if (m_epcHelper == 0)
    {
      ueDevice->GetObject<LteUeNetDevice> ()->SetTargetEnb (enbDevice->GetObject<LteEnbNetDevice> ());
    }
}

void
LteHelper::AttachToClosestEnb (NetDeviceContainer ueDevices, NetDeviceContainer enbDevices)
{
  NS_LOG_FUNCTION (this);
  for (NetDeviceContainer::Iterator i = ueDevices.Begin (); i != ueDevices.End (); ++i)
    {
      AttachToClosestEnb (*i, enbDevices);
    }
}

void
LteHelper::AttachToClosestEnb (Ptr<NetDevice> ueDevice, NetDeviceContainer enbDevices)
{
  NS_LOG_FUNCTION (this);
  NS_ASSERT_MSG (enbDevices.GetN () > 0, "empty enb device container");
  Vector uepos = ueDevice->GetNode ()->GetObject<MobilityModel> ()->GetPosition ();
  double minDistance = std::numeric_limits<double>::infinity ();
  Ptr<NetDevice> closestEnbDevice;
  for (NetDeviceContainer::Iterator i = enbDevices.Begin (); i != enbDevices.End (); ++i)
    {
      Vector enbpos = (*i)->GetNode ()->GetObject<MobilityModel> ()->GetPosition ();
      double distance = CalculateDistance (uepos, enbpos);
      if (distance < minDistance)
        {
          minDistance = distance;
          closestEnbDevice = *i;
        }      
    }
  NS_ASSERT (closestEnbDevice != 0);
  Attach (ueDevice, closestEnbDevice);
}

void
LteHelper::ActivateDedicatedEpsBearer (NetDeviceContainer ueDevices, EpsBearer bearer, Ptr<EpcTft> tft)
{
  NS_LOG_FUNCTION (this);
  for (NetDeviceContainer::Iterator i = ueDevices.Begin (); i != ueDevices.End (); ++i)
    {
      ActivateDedicatedEpsBearer (*i, bearer, tft);
    }
}


void
LteHelper::ActivateDedicatedEpsBearer (Ptr<NetDevice> ueDevice, EpsBearer bearer, Ptr<EpcTft> tft)
{
  NS_LOG_FUNCTION (this);

  NS_ASSERT_MSG (m_epcHelper != 0, "dedicated EPS bearers cannot be set up when EPC is not used");
  
  ueDevice->GetObject<LteUeNetDevice> ()->ActivateDedicatedEpsBearer (bearer, tft);

}

<<<<<<< HEAD
void 
LteHelper::ActivateDataRadioBearer (Ptr<NetDevice> ueDevice, EpsBearer bearer)
=======

void
LteHelper::AddX2Interface (NodeContainer enbNodes)
{
  NS_LOG_FUNCTION (this);

  for (NodeContainer::Iterator i = enbNodes.Begin (); i != enbNodes.End (); ++i)
    {
      for (NodeContainer::Iterator j = i + 1; j != enbNodes.End (); ++j)
        {
          AddX2Interface (*i, *j);
        }
    }
}

void
LteHelper::AddX2Interface (Ptr<Node> enbNode1, Ptr<Node> enbNode2)
{
  NS_LOG_FUNCTION (this);
  NS_LOG_INFO ("setting up the X2 interface");

  m_epcHelper->AddX2Interface (enbNode1, enbNode2);
}

void
LteHelper::HandoverRequest (Time hoTime, Ptr<Node> ueNode, Ptr<Node> sourceEnbNode, Ptr<Node> targetEnbNode)
{
  NS_LOG_FUNCTION (this << ueNode << sourceEnbNode << targetEnbNode);
  Simulator::Schedule (hoTime, &LteHelper::DoHandoverRequest, this, ueNode, sourceEnbNode, targetEnbNode);
}

void
LteHelper::DoHandoverRequest (Ptr<Node> ueNode, Ptr<Node> sourceEnbNode, Ptr<Node> targetEnbNode)
{
  NS_LOG_FUNCTION (this << ueNode << sourceEnbNode << targetEnbNode);
  
  m_epcHelper->SendHandoverRequest (ueNode, sourceEnbNode, targetEnbNode);
  
  // lteHelper->Attach (ueNode, targetEnbNode);
  // lteHelper->ActivateEpsBearer (ueNode, *);

  // lteHelper->DeactivateEpsBearer (ueNode, *);
  // lteHelper->Deattach (ueNode, sourceEnbNode);
  
}



TypeId
LteHelper::GetRlcType (EpsBearer bearer)
>>>>>>> bf33d1ef
{
  NS_LOG_FUNCTION (this << ueDevice);
  NS_ASSERT_MSG (m_epcHelper == 0, "this method must not be used when EPC is being used");
  Ptr<LteEnbNetDevice> enbDevice = ueDevice->GetObject<LteUeNetDevice> ()->GetTargetEnb ();
  Ptr<LteEnbRrc> enbRrc = enbDevice->GetObject<LteEnbNetDevice> ()->GetRrc ();
  EpcEnbS1SapUser::DataRadioBearerSetupRequestParameters params;
  params.imsi = ueDevice->GetObject<LteUeNetDevice> ()->GetImsi ();
  params.bearer = bearer;
  params.teid = 0; // don't care
  enbRrc->GetS1SapUser ()->DataRadioBearerSetupRequest (params);
}

void 
LteHelper::ActivateDataRadioBearer (NetDeviceContainer ueDevices, EpsBearer bearer)
{
  NS_LOG_FUNCTION (this);
   for (NetDeviceContainer::Iterator i = ueDevices.Begin (); i != ueDevices.End (); ++i)
    {
      ActivateDataRadioBearer (*i, bearer);
    }
}

void
LteHelper::EnableLogComponents (void)
{
  LogComponentEnable ("LteHelper", LOG_LEVEL_ALL);
  LogComponentEnable ("LteEnbRrc", LOG_LEVEL_ALL);
  LogComponentEnable ("LteUeRrc", LOG_LEVEL_ALL);
  LogComponentEnable ("LteEnbMac", LOG_LEVEL_ALL);
  LogComponentEnable ("LteUeMac", LOG_LEVEL_ALL);
  LogComponentEnable ("LteRlc", LOG_LEVEL_ALL);
  LogComponentEnable ("LteRlcUm", LOG_LEVEL_ALL);
  LogComponentEnable ("LteRlcAm", LOG_LEVEL_ALL);
  LogComponentEnable ("RrFfMacScheduler", LOG_LEVEL_ALL);
  LogComponentEnable ("PfFfMacScheduler", LOG_LEVEL_ALL);

  LogComponentEnable ("LtePhy", LOG_LEVEL_ALL);
  LogComponentEnable ("LteEnbPhy", LOG_LEVEL_ALL);
  LogComponentEnable ("LteUePhy", LOG_LEVEL_ALL);
  LogComponentEnable ("LteSpectrumValueHelper", LOG_LEVEL_ALL);
  LogComponentEnable ("LteSpectrumPhy", LOG_LEVEL_ALL);
  LogComponentEnable ("LteInterference", LOG_LEVEL_ALL);
  LogComponentEnable ("LteSinrChunkProcessor", LOG_LEVEL_ALL);

  std::string propModelStr = m_dlPathlossModelFactory.GetTypeId ().GetName ().erase (0,5).c_str ();
  LogComponentEnable ("LteNetDevice", LOG_LEVEL_ALL);
  LogComponentEnable ("LteUeNetDevice", LOG_LEVEL_ALL);
  LogComponentEnable ("LteEnbNetDevice", LOG_LEVEL_ALL);

  LogComponentEnable ("RadioBearerStatsCalculator", LOG_LEVEL_ALL);
  LogComponentEnable ("MacStatsCalculator", LOG_LEVEL_ALL);
}

void
LteHelper::EnableTraces (void)
{
  EnableMacTraces ();
  EnableRlcTraces ();
  EnablePdcpTraces ();
}

void
LteHelper::EnableRlcTraces (void)
{
  EnableDlRlcTraces ();
  EnableUlRlcTraces ();
}

uint64_t
FindImsiFromEnbRlcPath (std::string path)
{
  NS_LOG_FUNCTION (path);
  // Sample path input:
  // /NodeList/#NodeId/DeviceList/#DeviceId/LteEnbRrc/UeMap/#C-RNTI/RadioBearerMap/#LCID/LteRlc/RxPDU

  // We retrieve the UeInfo associated to the C-RNTI and perform the IMSI lookup
  std::string ueMapPath = path.substr (0, path.find ("/RadioBearerMap"));
  Config::MatchContainer match = Config::LookupMatches (ueMapPath);

  if (match.GetN () != 0)
    {
      Ptr<Object> ueInfo = match.Get (0);
      NS_LOG_LOGIC ("FindImsiFromEnbRlcPath: " << path << ", " << ueInfo->GetObject<UeInfo> ()->GetImsi ());
      return ueInfo->GetObject<UeInfo> ()->GetImsi ();
    }
  else
    {
      NS_FATAL_ERROR ("Lookup " << ueMapPath << " got no matches");
    }
}

uint16_t
FindCellIdFromEnbRlcPath (std::string path)
{
  NS_LOG_FUNCTION (path);
  // Sample path input:
  // /NodeList/#NodeId/DeviceList/#DeviceId/LteEnbRrc/UeMap/#C-RNTI/RadioBearerMap/#LCID/LteRlc/RxPDU

  // We retrieve the CellId associated to the Enb
  std::string enbNetDevicePath = path.substr (0, path.find ("/LteEnbRrc"));
  Config::MatchContainer match = Config::LookupMatches (enbNetDevicePath);

  if (match.GetN () != 0)
    {
      Ptr<Object> enbNetDevice = match.Get (0);
      NS_LOG_LOGIC ("FindCellIdFromEnbRlcPath: " << path << ", " << enbNetDevice->GetObject<LteEnbNetDevice> ()->GetCellId ());
      return enbNetDevice->GetObject<LteEnbNetDevice> ()->GetCellId ();
    }
  else
    {
      NS_FATAL_ERROR ("Lookup " << enbNetDevicePath << " got no matches");
    }
}

uint64_t
FindImsiFromUeRlcPath (std::string path)
{
  NS_LOG_FUNCTION (path);
  // Sample path input:
  // /NodeList/#NodeId/DeviceList/#DeviceId/LteUeRrc/RadioBearer/#LCID/RxPDU

  // We retrieve the LteUeNetDevice path
  std::string lteUeNetDevicePath = path.substr (0, path.find ("/LteUeRrc"));
  Config::MatchContainer match = Config::LookupMatches (lteUeNetDevicePath);

  if (match.GetN () != 0)
    {
      Ptr<Object> ueNetDevice = match.Get (0);
      NS_LOG_LOGIC ("FindImsiFromUeRlcPath: " << path << ", " << ueNetDevice->GetObject<LteUeNetDevice> ()->GetImsi ());
      return ueNetDevice->GetObject<LteUeNetDevice> ()->GetImsi ();
    }
  else
    {
      NS_FATAL_ERROR ("Lookup " << lteUeNetDevicePath << " got no matches");
    }

}

uint64_t
FindImsiFromEnbMac (std::string path, uint16_t rnti)
{
  NS_LOG_FUNCTION (path << rnti);
  // /NodeList/#NodeId/DeviceList/#DeviceId/LteEnbMac/DlScheduling
  std::ostringstream oss;
  std::string p = path.substr (0, path.find ("/LteEnbMac"));
  oss << rnti;
  p += "/LteEnbRrc/UeMap/" + oss.str ();
  uint64_t imsi = FindImsiFromEnbRlcPath (p);
  NS_LOG_LOGIC ("FindImsiFromEnbMac: " << path << ", " << rnti << ", " << imsi);
  return imsi;
}

uint16_t
FindCellIdFromEnbMac (std::string path, uint16_t rnti)
{
  NS_LOG_FUNCTION (path << rnti);
  // /NodeList/#NodeId/DeviceList/#DeviceId/LteEnbMac/DlScheduling
  std::ostringstream oss;
  std::string p = path.substr (0, path.find ("/LteEnbMac"));
  oss << rnti;
  p += "/LteEnbRrc/UeMap/" + oss.str ();
  uint16_t cellId = FindCellIdFromEnbRlcPath (p);
  NS_LOG_LOGIC ("FindCellIdFromEnbMac: " << path << ", "<< rnti << ", " << cellId);
  return cellId;
}


void
DlTxPduCallback (Ptr<RadioBearerStatsCalculator> rlcStats, std::string path,
                 uint16_t rnti, uint8_t lcid, uint32_t packetSize)
{
  NS_LOG_FUNCTION (rlcStats << path << rnti << (uint16_t)lcid << packetSize);
  uint64_t imsi = 0;
  if (rlcStats->ExistsImsiPath (path) == true)
    {
      imsi = rlcStats->GetImsiPath (path);
    }
  else
    {
      imsi = FindImsiFromEnbRlcPath (path);
      rlcStats->SetImsiPath (path, imsi);
    }
  uint16_t cellId = 0;
  if (rlcStats->ExistsCellIdPath (path) == true)
    {
      cellId = rlcStats->GetCellIdPath (path);
    }
  else
    {
      cellId = FindCellIdFromEnbRlcPath (path);
      rlcStats->SetCellIdPath (path, cellId);
    }
  rlcStats->DlTxPdu (cellId, imsi, rnti, lcid, packetSize);
}

void
DlRxPduCallback (Ptr<RadioBearerStatsCalculator> rlcStats, std::string path,
                 uint16_t rnti, uint8_t lcid, uint32_t packetSize, uint64_t delay)
{
  NS_LOG_FUNCTION (rlcStats << path << rnti << (uint16_t)lcid << packetSize << delay);
  uint64_t imsi = 0;
  if (rlcStats->ExistsImsiPath (path) == true)
    {
      imsi = rlcStats->GetImsiPath (path);
    }
  else
    {
      imsi = FindImsiFromUeRlcPath (path);
      rlcStats->SetImsiPath (path, imsi);
    }
  rlcStats->DlRxPdu (imsi, rnti, lcid, packetSize, delay);
}

void
LteHelper::EnableDlRlcTraces (void)
{
  NS_LOG_FUNCTION_NOARGS ();
  Config::Connect ("/NodeList/*/DeviceList/*/LteEnbRrc/UeMap/*/RadioBearerMap/*/LteRlc/TxPDU",
                   MakeBoundCallback (&DlTxPduCallback, m_rlcStats));
  Config::Connect ("/NodeList/*/DeviceList/*/LteUeRrc/RadioBearerMap/*/LteRlc/RxPDU",
                   MakeBoundCallback (&DlRxPduCallback, m_rlcStats));
}

void
UlTxPduCallback (Ptr<RadioBearerStatsCalculator> rlcStats, std::string path,
                 uint16_t rnti, uint8_t lcid, uint32_t packetSize)
{
  NS_LOG_FUNCTION (rlcStats << path << rnti << (uint16_t)lcid << packetSize);
  uint64_t imsi = 0;
  if (rlcStats->ExistsImsiPath (path) == true)
    {
      imsi = rlcStats->GetImsiPath (path);
    }
  else
    {
      imsi = FindImsiFromUeRlcPath (path);
      rlcStats->SetImsiPath (path, imsi);
    }
  rlcStats->UlTxPdu (imsi, rnti, lcid, packetSize);
}

void
UlRxPduCallback (Ptr<RadioBearerStatsCalculator> rlcStats, std::string path,
                 uint16_t rnti, uint8_t lcid, uint32_t packetSize, uint64_t delay)
{
  NS_LOG_FUNCTION (rlcStats << path << rnti << (uint16_t)lcid << packetSize << delay);
  uint64_t imsi = 0;
  if (rlcStats->ExistsImsiPath (path) == true)
    {
      imsi = rlcStats->GetImsiPath (path);
    }
  else
    {
      imsi = FindImsiFromEnbRlcPath (path);
      rlcStats->SetImsiPath (path, imsi);
    }
  uint16_t cellId = 0;
  if (rlcStats->ExistsCellIdPath (path) == true)
    {
      cellId = rlcStats->GetCellIdPath (path);
    }
  else
    {
      cellId = FindCellIdFromEnbRlcPath (path);
      rlcStats->SetCellIdPath (path, cellId);
    }
  rlcStats->UlRxPdu (cellId, imsi, rnti, lcid, packetSize, delay);
}


void
DlSchedulingCallback (Ptr<MacStatsCalculator> macStats,
                      std::string path, uint32_t frameNo, uint32_t subframeNo,
                      uint16_t rnti, uint8_t mcsTb1, uint16_t sizeTb1,
                      uint8_t mcsTb2, uint16_t sizeTb2)
{
  NS_LOG_FUNCTION (macStats << path);
  uint64_t imsi = 0;
  std::ostringstream pathAndRnti;
  pathAndRnti << path << "/" << rnti;
  if (macStats->ExistsImsiPath (pathAndRnti.str ()) == true)
    {
      imsi = macStats->GetImsiPath (pathAndRnti.str ());
    }
  else
    {
      imsi = FindImsiFromEnbMac (path, rnti);
      macStats->SetImsiPath (pathAndRnti.str (), imsi);
    }

  uint16_t cellId = 0;
  if (macStats->ExistsCellIdPath (pathAndRnti.str ()) == true)
    {
      cellId = macStats->GetCellIdPath (pathAndRnti.str ());
    }
  else
    {
      cellId = FindCellIdFromEnbMac (path, rnti);
      macStats->SetCellIdPath (pathAndRnti.str (), cellId);
    }

  macStats->DlScheduling (cellId, imsi, frameNo, subframeNo, rnti, mcsTb1, sizeTb1, mcsTb2, sizeTb2);
}

void
LteHelper::EnableUlRlcTraces (void)
{
  Config::Connect ("/NodeList/*/DeviceList/*/LteUeRrc/RadioBearerMap/*/LteRlc/TxPDU",
                   MakeBoundCallback (&UlTxPduCallback, m_rlcStats));
  Config::Connect ("/NodeList/*/DeviceList/*/LteEnbRrc/UeMap/*/RadioBearerMap/*/LteRlc/RxPDU",
                   MakeBoundCallback (&UlRxPduCallback, m_rlcStats));
}

void
LteHelper::EnableMacTraces (void)
{
  EnableDlMacTraces ();
  EnableUlMacTraces ();
}


void
LteHelper::EnableDlMacTraces (void)
{
  Config::Connect ("/NodeList/*/DeviceList/*/LteEnbMac/DlScheduling",
                   MakeBoundCallback (&DlSchedulingCallback, m_macStats));
}

void
UlSchedulingCallback (Ptr<MacStatsCalculator> macStats, std::string path,
                      uint32_t frameNo, uint32_t subframeNo, uint16_t rnti,
                      uint8_t mcs, uint16_t size)
{
  NS_LOG_FUNCTION (macStats << path);

  uint64_t imsi = 0;
  std::ostringstream pathAndRnti;
  pathAndRnti << path << "/" << rnti;
  if (macStats->ExistsImsiPath (pathAndRnti.str ()) == true)
    {
      imsi = macStats->GetImsiPath (pathAndRnti.str ());
    }
  else
    {
      imsi = FindImsiFromEnbMac (path, rnti);
      macStats->SetImsiPath (pathAndRnti.str (), imsi);
    }
  uint16_t cellId = 0;
  if (macStats->ExistsCellIdPath (pathAndRnti.str ()) == true)
    {
      cellId = macStats->GetCellIdPath (pathAndRnti.str ());
    }
  else
    {
      cellId = FindCellIdFromEnbMac (path, rnti);
      macStats->SetCellIdPath (pathAndRnti.str (), cellId);
    }

  macStats->UlScheduling (cellId, imsi, frameNo, subframeNo, rnti, mcs, size);
}

void
LteHelper::EnableUlMacTraces (void)
{
  Config::Connect ("/NodeList/*/DeviceList/*/LteEnbMac/UlScheduling",
                   MakeBoundCallback (&UlSchedulingCallback, m_macStats));
}

Ptr<RadioBearerStatsCalculator>
LteHelper::GetRlcStats (void)
{
  return m_rlcStats;
}

void
LteHelper::EnablePdcpTraces (void)
{
  EnableDlPdcpTraces ();
  EnableUlPdcpTraces ();
}

void
LteHelper::EnableDlPdcpTraces (void)
{
  NS_LOG_FUNCTION_NOARGS ();
  Config::Connect ("/NodeList/*/DeviceList/*/LteEnbRrc/UeMap/*/RadioBearerMap/*/LtePdcp/TxPDU",
                   MakeBoundCallback (&DlTxPduCallback, m_pdcpStats));
  Config::Connect ("/NodeList/*/DeviceList/*/LteUeRrc/RadioBearerMap/*/LtePdcp/RxPDU",
                   MakeBoundCallback (&DlRxPduCallback, m_pdcpStats));
}

void
LteHelper::EnableUlPdcpTraces (void)
{
  Config::Connect ("/NodeList/*/DeviceList/*/LteUeRrc/RadioBearerMap/*/LtePdcp/TxPDU",
                   MakeBoundCallback (&UlTxPduCallback, m_pdcpStats));
  Config::Connect ("/NodeList/*/DeviceList/*/LteEnbRrc/UeMap/*/RadioBearerMap/*/LtePdcp/RxPDU",
                   MakeBoundCallback (&UlRxPduCallback, m_pdcpStats));
}

Ptr<RadioBearerStatsCalculator>
LteHelper::GetPdcpStats (void)
{
  return m_pdcpStats;
}

} // namespace ns3<|MERGE_RESOLUTION|>--- conflicted
+++ resolved
@@ -51,7 +51,7 @@
 #include <iostream>
 #include <ns3/buildings-propagation-loss-model.h>
 #include <ns3/lte-spectrum-value-helper.h>
-
+#include <ns3/epc-x2.h>
 
 NS_LOG_COMPONENT_DEFINE ("LteHelper");
 
@@ -403,9 +403,14 @@
       Ptr<EpcEnbApplication> enbApp = n->GetApplication (0)->GetObject<EpcEnbApplication> ();
       NS_ASSERT_MSG (enbApp != 0, "cannot retrieve EpcEnbApplication");
 
-      // EPC SAPS
+      // S1 SAPs
       rrc->SetS1SapProvider (enbApp->GetS1SapProvider ());
       enbApp->SetS1SapUser (rrc->GetS1SapUser ());
+      
+      // X2 SAPs
+      Ptr<EpcX2> x2 = n->GetObject<EpcX2> ();
+      x2->SetEpcX2SapUser (rrc->GetEpcX2SapUser ());
+      rrc->SetEpcX2SapProvider (x2->GetEpcX2SapProvider ());
     }
 
   return dev;
@@ -558,61 +563,8 @@
 
 }
 
-<<<<<<< HEAD
 void 
 LteHelper::ActivateDataRadioBearer (Ptr<NetDevice> ueDevice, EpsBearer bearer)
-=======
-
-void
-LteHelper::AddX2Interface (NodeContainer enbNodes)
-{
-  NS_LOG_FUNCTION (this);
-
-  for (NodeContainer::Iterator i = enbNodes.Begin (); i != enbNodes.End (); ++i)
-    {
-      for (NodeContainer::Iterator j = i + 1; j != enbNodes.End (); ++j)
-        {
-          AddX2Interface (*i, *j);
-        }
-    }
-}
-
-void
-LteHelper::AddX2Interface (Ptr<Node> enbNode1, Ptr<Node> enbNode2)
-{
-  NS_LOG_FUNCTION (this);
-  NS_LOG_INFO ("setting up the X2 interface");
-
-  m_epcHelper->AddX2Interface (enbNode1, enbNode2);
-}
-
-void
-LteHelper::HandoverRequest (Time hoTime, Ptr<Node> ueNode, Ptr<Node> sourceEnbNode, Ptr<Node> targetEnbNode)
-{
-  NS_LOG_FUNCTION (this << ueNode << sourceEnbNode << targetEnbNode);
-  Simulator::Schedule (hoTime, &LteHelper::DoHandoverRequest, this, ueNode, sourceEnbNode, targetEnbNode);
-}
-
-void
-LteHelper::DoHandoverRequest (Ptr<Node> ueNode, Ptr<Node> sourceEnbNode, Ptr<Node> targetEnbNode)
-{
-  NS_LOG_FUNCTION (this << ueNode << sourceEnbNode << targetEnbNode);
-  
-  m_epcHelper->SendHandoverRequest (ueNode, sourceEnbNode, targetEnbNode);
-  
-  // lteHelper->Attach (ueNode, targetEnbNode);
-  // lteHelper->ActivateEpsBearer (ueNode, *);
-
-  // lteHelper->DeactivateEpsBearer (ueNode, *);
-  // lteHelper->Deattach (ueNode, sourceEnbNode);
-  
-}
-
-
-
-TypeId
-LteHelper::GetRlcType (EpsBearer bearer)
->>>>>>> bf33d1ef
 {
   NS_LOG_FUNCTION (this << ueDevice);
   NS_ASSERT_MSG (m_epcHelper == 0, "this method must not be used when EPC is being used");
@@ -624,6 +576,55 @@
   params.teid = 0; // don't care
   enbRrc->GetS1SapUser ()->DataRadioBearerSetupRequest (params);
 }
+
+void
+LteHelper::AddX2Interface (NodeContainer enbNodes)
+{
+  NS_LOG_FUNCTION (this);
+
+  for (NodeContainer::Iterator i = enbNodes.Begin (); i != enbNodes.End (); ++i)
+    {
+      for (NodeContainer::Iterator j = i + 1; j != enbNodes.End (); ++j)
+        {
+          AddX2Interface (*i, *j);
+        }
+    }
+}
+
+void
+LteHelper::AddX2Interface (Ptr<Node> enbNode1, Ptr<Node> enbNode2)
+{
+  NS_LOG_FUNCTION (this);
+  NS_LOG_INFO ("setting up the X2 interface");
+
+  m_epcHelper->AddX2Interface (enbNode1, enbNode2);
+}
+
+void
+LteHelper::HandoverRequest (Time hoTime, Ptr<Node> ueNode, Ptr<Node> sourceEnbNode, Ptr<Node> targetEnbNode)
+{
+  NS_LOG_FUNCTION (this << ueNode << sourceEnbNode << targetEnbNode);
+  Simulator::Schedule (hoTime, &LteHelper::DoHandoverRequest, this, ueNode, sourceEnbNode, targetEnbNode);
+}
+
+void
+LteHelper::DoHandoverRequest (Ptr<Node> ueNode, Ptr<Node> sourceEnbNode, Ptr<Node> targetEnbNode)
+{
+  NS_LOG_FUNCTION (this << ueNode << sourceEnbNode << targetEnbNode);
+  
+  m_epcHelper->SendHandoverRequest (ueNode, sourceEnbNode, targetEnbNode);
+  
+  // lteHelper->Attach (ueNode, targetEnbNode);
+  // lteHelper->ActivateEpsBearer (ueNode, *);
+
+  // lteHelper->DeactivateEpsBearer (ueNode, *);
+  // lteHelper->Deattach (ueNode, sourceEnbNode);
+  
+}
+
+
+
+
 
 void 
 LteHelper::ActivateDataRadioBearer (NetDeviceContainer ueDevices, EpsBearer bearer)
