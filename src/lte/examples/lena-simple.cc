/* -*-  Mode: C++; c-file-style: "gnu"; indent-tabs-mode:nil; -*- */
/*
 * Copyright (c) 2011 Centre Tecnologic de Telecomunicacions de Catalunya (CTTC)
 *
 * This program is free software; you can redistribute it and/or modify
 * it under the terms of the GNU General Public License version 2 as
 * published by the Free Software Foundation;
 *
 * This program is distributed in the hope that it will be useful,
 * but WITHOUT ANY WARRANTY; without even the implied warranty of
 * MERCHANTABILITY or FITNESS FOR A PARTICULAR PURPOSE.  See the
 * GNU General Public License for more details.
 *
 * You should have received a copy of the GNU General Public License
 * along with this program; if not, write to the Free Software
 * Foundation, Inc., 59 Temple Place, Suite 330, Boston, MA  02111-1307  USA
 *
 * Author: Manuel Requena <manuel.requena@cttc.es>
 */


#include "ns3/core-module.h"
#include "ns3/network-module.h"
#include "ns3/mobility-module.h"
#include "ns3/lte-module.h"
#include "ns3/config-store.h"
//#include "ns3/gtk-config-store.h"

using namespace ns3;

int main (int argc, char *argv[])
{	
  CommandLine cmd;
  cmd.Parse (argc, argv);
	
  // to save a template default attribute file run it like this:
  // ./waf --command-template="%s --ns3::ConfigStore::Filename=input-defaults.txt --ns3::ConfigStore::Mode=Save --ns3::ConfigStore::FileFormat=RawText" --run src/lte/examples/lena-first-sim
  //
  // to load a previously created default attribute file
  // ./waf --command-template="%s --ns3::ConfigStore::Filename=input-defaults.txt --ns3::ConfigStore::Mode=Load --ns3::ConfigStore::FileFormat=RawText" --run src/lte/examples/lena-first-sim

  ConfigStore inputConfig;
  inputConfig.ConfigureDefaults ();

  // Parse again so you can override default values from the command line
  cmd.Parse (argc, argv);

  Ptr<LteHelper> lteHelper = CreateObject<LteHelper> ();
<<<<<<< HEAD
=======

>>>>>>> 204ddb28

  // Uncomment to enable logging
//  lteHelper->EnableLogComponents ();

  // Create Nodes: eNodeB and UE
  NodeContainer enbNodes;
  NodeContainer ueNodes;
  enbNodes.Create (1);
  ueNodes.Create (1);

  // Install Mobility Model
  MobilityHelper mobility;
  mobility.SetMobilityModel ("ns3::BuildingsMobilityModel");
  mobility.Install (enbNodes);
  mobility.SetMobilityModel ("ns3::BuildingsMobilityModel");
  mobility.Install (ueNodes);

  // Create Devices and install them in the Nodes (eNB and UE)
  NetDeviceContainer enbDevs;
  NetDeviceContainer ueDevs;
  // Default scheduler is PF, uncomment to use RR
  //lteHelper->SetSchedulerType ("ns3::RrFfMacScheduler");

  enbDevs = lteHelper->InstallEnbDevice (enbNodes);
  ueDevs = lteHelper->InstallUeDevice (ueNodes);

  // Attach a UE to a eNB
  lteHelper->Attach (ueDevs, enbDevs.Get (0));

  // Activate a data radio bearer
  enum EpsBearer::Qci q = EpsBearer::GBR_CONV_VOICE;
  EpsBearer bearer (q);
  lteHelper->ActivateDataRadioBearer (ueDevs, bearer);
<<<<<<< HEAD

  lteHelper->EnableTraces ();

  Simulator::Stop (Seconds (1.05));
=======
  // Uncomment next line to enable traces
  //lteHelper->EnableTraces ();
  Simulator::Stop (Seconds (1.010));
>>>>>>> 204ddb28

  Simulator::Run ();

  // GtkConfigStore config;
  // config.ConfigureAttributes ();

  Simulator::Destroy ();
  return 0;
}<|MERGE_RESOLUTION|>--- conflicted
+++ resolved
@@ -46,10 +46,6 @@
   cmd.Parse (argc, argv);
 
   Ptr<LteHelper> lteHelper = CreateObject<LteHelper> ();
-<<<<<<< HEAD
-=======
-
->>>>>>> 204ddb28
 
   // Uncomment to enable logging
 //  lteHelper->EnableLogComponents ();
@@ -83,16 +79,9 @@
   enum EpsBearer::Qci q = EpsBearer::GBR_CONV_VOICE;
   EpsBearer bearer (q);
   lteHelper->ActivateDataRadioBearer (ueDevs, bearer);
-<<<<<<< HEAD
-
   lteHelper->EnableTraces ();
 
   Simulator::Stop (Seconds (1.05));
-=======
-  // Uncomment next line to enable traces
-  //lteHelper->EnableTraces ();
-  Simulator::Stop (Seconds (1.010));
->>>>>>> 204ddb28
 
   Simulator::Run ();
 
