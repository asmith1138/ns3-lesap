## -*- Mode: python; py-indent-offset: 4; indent-tabs-mode: nil; coding: utf-8; -*-

import os, os.path
import shutil
import types
import warnings

import TaskGen
import Task
import Options
import Build
import Utils

all_modules = (
    'core',
    'common',
    'simulator',
    'contrib',
    'node',
    'internet-stack',
    'devices/point-to-point',
    'devices/csma',
    'devices/emu',
    'devices/bridge',
    'devices/tap-bridge',
    'devices/virtual-net-device',
    'applications/onoff',
    'applications/packet-sink',
    'applications/udp-echo',
    'routing/olsr',
    'routing/global-routing',
    'routing/static-routing',
    'routing/list-routing',
    'mobility',
    'devices/wifi',
    'helper',
    'contrib/stats',
    'applications/v4ping',
<<<<<<< HEAD
    'devices/mesh',
    'devices/mesh/dot11s',
    'devices/mesh/flame',
=======
    'applications/ping6',
    'applications/radvd',
>>>>>>> 5cd80be9
    )

def set_options(opt):
    opt.sub_options('simulator')

    opt.add_option('--enable-rpath',
                   help=("Link programs with rpath"
                         " (normally not needed, see "
                         " --run and --shell; moreover, only works in some"
                         " specific platforms, such as Linux and Solaris)"),
                   action="store_true", dest='enable_rpath', default=False)
    
    opt.add_option('--enable-modules',
                   help=("Build only these modules (and dependencies)"),
                   dest='enable_modules')

def configure(conf):
    conf.sub_config('core')
    conf.sub_config('simulator')
    conf.sub_config('devices/emu')
    conf.sub_config('devices/wifi')
    conf.sub_config('devices/tap-bridge')
    conf.sub_config('contrib')
    conf.sub_config('internet-stack')

    blddir = os.path.abspath(os.path.join(conf.blddir, conf.env.variant()))
    conf.env.append_value('NS3_MODULE_PATH', blddir)
    if Options.options.enable_rpath:
        conf.env.append_value('RPATH', '-Wl,-rpath=%s' % (os.path.join(blddir),))

    ## Used to link the 'run-tests' program with all of ns-3 code
    conf.env['NS3_MODULES'] = ['ns3-' + module.split('/')[-1] for module in all_modules]


def create_ns3_module(bld, name, dependencies=()):
    module = bld.new_task_gen('cxx')
    module.name = 'ns3-' + name
    module.target = module.name
    module.add_objects = ['ns3-' + dep for dep in dependencies]
    module.module_deps = list(dependencies)
    if not module.env['ENABLE_STATIC_NS3']:
        module.env.append_value('CXXFLAGS', module.env['shlib_CXXFLAGS'])
    elif module.env['CXX_NAME'] == 'gcc' and \
            os.uname()[4] == 'x86_64' and \
            module.env['ENABLE_PYTHON_BINDINGS']:
        # enable that flag for static builds only on x86-64 platforms
        # when gcc is present and only when we want python bindings
        # (it's more efficient to not use this option if we can avoid it)
        module.env.append_value('CXXFLAGS', '-mcmodel=large')
        
    module.env.append_value('CXXDEFINES', "NS3_MODULE_COMPILATION")
    return module

def create_obj(bld, *args):
    warnings.warn("(in %s) Use bld.new_task_gen(...) now, instead of bld.create_obj(...)" % str(bld.path),
                  DeprecationWarning, stacklevel=2)
    return bld.new_task_gen(*args)

def build(bld):
    bld.create_ns3_module = types.MethodType(create_ns3_module, bld)
    bld.create_obj = types.MethodType(create_obj, bld)
    
    bld.add_subdirs(list(all_modules))

    for module in all_modules:
        modheader = bld.new_task_gen('ns3moduleheader')
        modheader.module = module.split('/')[-1]


class ns3header_taskgen(TaskGen.task_gen):
    """A set of NS-3 header files"""
    COLOR = 'BLUE'
    def __init__(self, *args, **kwargs):
        super(ns3header_taskgen, self).__init__(*args, **kwargs)
        self.install_path = None
        self.sub_dir = None # if not None, header files will be published as ns3/sub_dir/file.h
        self.module = None # module name

    def apply(self):
        if self.module is None:
            raise Utils.WafError("'module' missing on ns3headers object %s" % self)
        ns3_dir_node = self.bld.path.find_dir("ns3")
        if self.sub_dir is not None:
            ns3_dir_node = ns3_dir_node.find_dir(self.sub_dir)
        for filename in self.to_list(self.source):
            src_node = self.path.find_resource(filename)
            if src_node is None:
                raise Utils.WafError("source ns3 header file %s not found" % (filename,))
            dst_node = ns3_dir_node.find_or_declare(os.path.basename(filename))
            assert dst_node is not None
            task = self.create_task('ns3header', self.env)
            task.set_inputs([src_node])
            task.set_outputs([dst_node])

class ns3header_task(Task.Task):
    before = 'cc cxx gen_ns3_module_header_task'
    color = 'BLUE'
    def run(self):
        assert len(self.inputs) == len(self.outputs)
        inputs = [node.srcpath(self.env) for node in self.inputs]
        outputs = [node.bldpath(self.env) for node in self.outputs]
        for src, dst in zip(inputs, outputs):
            try:
                os.chmod(dst, 0600)
            except OSError:
                pass
            shutil.copy2(src, dst)
            ## make the headers in builddir read-only, to prevent
            ## accidental modification
            os.chmod(dst, 0400)
        return 0



class gen_ns3_module_header_task(Task.Task):
    before = 'cc cxx'
    after = 'ns3header_task'
    color = 'BLUE'
    def run(self):
        assert len(self.outputs) == 1
        header_files = [os.path.basename(node.abspath(self.env)) for node in self.inputs]
        outfile = file(self.outputs[0].bldpath(self.env), "w")
        header_files.sort()

        print >> outfile, """
#ifdef NS3_MODULE_COMPILATION
# error "Do not include ns3 module aggregator headers from other modules; these are meant only for end user scripts."
#endif

#ifndef NS3_MODULE_%s
    """ % (self.module.upper().replace('-', '_'),)

    #     if self.module_deps:
    #         print >> outfile, "// Module dependencies:"
    #     for dep in self.module_deps:
    #         print >> outfile, "#include \"%s-module.h\"" % dep

        print >> outfile
        print >> outfile, "// Module headers:"
        for header in header_files:
            print >> outfile, "#include \"%s\"" % (header,)

        print >> outfile, "#endif"

        outfile.close()
        return 0

    def sig_explicit_deps(self):
        m = Utils.md5()
        m.update('\n'.join([node.abspath(self.env) for node in self.inputs]))
        return m.digest()

    def unique_id(self):
        try:
            return self.uid
        except AttributeError:
            "this is not a real hot zone, but we want to avoid surprizes here"
            m = Utils.md5()
            m.update("ns-3-module-header-%s" % self.module)
            self.uid = m.digest()
            return self.uid


class ns3moduleheader_taskgen(TaskGen.task_gen):
    """
    Generates a 'ns3/foo-module.h' header file that includes all
    public ns3 headers of a certain module.
    """
    COLOR = 'BLUE'
    def __init__(self, *args, **kwargs):
        super(ns3moduleheader_taskgen, self).__init__(*args, **kwargs)

    def apply(self):
        ## get all of the ns3 headers
        ns3_dir_node = self.bld.path.find_dir("ns3")
        all_headers_inputs = []
        for ns3headers in self.bld.all_task_gen:
            if isinstance(ns3headers, ns3header_taskgen):
                if ns3headers.module != self.module:
                    continue
                for source in ns3headers.to_list(ns3headers.source):
                    source = os.path.basename(source)
                    node = ns3_dir_node.find_or_declare(os.path.basename(source))
                    if node is None:
                        fatal("missing header file %s" % (source,))
                    all_headers_inputs.append(node)
        if not all_headers_inputs:
            raise Utils.WscriptError("error finding headers for module %s" % self.module)
        assert all_headers_inputs
        module_obj = self.bld.name_to_obj("ns3-" + self.module, self.env)
        assert module_obj is not None
        all_headers_outputs = [ns3_dir_node.find_or_declare("%s-module.h" % self.module)]
        task = self.create_task('gen_ns3_module_header', self.env)
        task.set_inputs(all_headers_inputs)
        task.set_outputs(all_headers_outputs)
        task.module = self.module
        task.module_deps = module_obj.module_deps

    def install(self):
        pass<|MERGE_RESOLUTION|>--- conflicted
+++ resolved
@@ -36,14 +36,11 @@
     'helper',
     'contrib/stats',
     'applications/v4ping',
-<<<<<<< HEAD
     'devices/mesh',
     'devices/mesh/dot11s',
     'devices/mesh/flame',
-=======
     'applications/ping6',
     'applications/radvd',
->>>>>>> 5cd80be9
     )
 
 def set_options(opt):
