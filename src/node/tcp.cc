/* -*- Mode:C++; c-file-style:"gnu"; indent-tabs-mode:nil; -*- */
/*
 * Copyright (c) 2007 Georgia Tech Research Corporation
 *
 * This program is free software; you can redistribute it and/or modify
 * it under the terms of the GNU General Public License version 2 as
 * published by the Free Software Foundation;
 *
 * This program is distributed in the hope that it will be useful,
 * but WITHOUT ANY WARRANTY; without even the implied warranty of
 * MERCHANTABILITY or FITNESS FOR A PARTICULAR PURPOSE.  See the
 * GNU General Public License for more details.
 *
 * You should have received a copy of the GNU General Public License
 * along with this program; if not, write to the Free Software
 * Foundation, Inc., 59 Temple Place, Suite 330, Boston, MA  02111-1307  USA
 *
 * Author: Raj Bhattacharjea <raj.b@gatech.edu>
 */
#include "tcp.h"
#include "ns3/uinteger.h"
#include "ns3/double.h"

namespace ns3 {

NS_OBJECT_ENSURE_REGISTERED (Tcp);

TypeId
Tcp::GetTypeId (void)
{
  static TypeId tid = TypeId ("ns3::Tcp")
    .SetParent<SocketFactory> ()
<<<<<<< HEAD
   .AddAttribute ("TcpDefaultSegmentSize",
                  "Default TCP maximum segment size in bytes (may be adjusted based on MTU discovery)",
                  UintegerValue (536),
                  MakeUintegerAccessor (&Tcp::m_defaultSegSize),
                  MakeUintegerChecker<uint32_t> ())
    .AddAttribute ("TcpDefaultAdvertisedWindowSize",
=======
    .AddAttribute ("DefaultSegmentSize",
                   "Default TCP maximum segment size in bytes (may be adjusted based on MTU discovery)",
                   Uinteger (536),
                   MakeUintegerAccessor (&Tcp::m_defaultSegSize),
                   MakeUintegerChecker<uint32_t> ())
    .AddAttribute ("DefaultAdvertisedWindowSize",
>>>>>>> 254057bd
                   "Default TCP advertised window size (bytes)",
                   UintegerValue (0xffff),
                   MakeUintegerAccessor (&Tcp::m_defaultAdvWin),
                   MakeUintegerChecker<uint32_t> ())
    .AddAttribute ("DefaultSlowStartThreshold",
                   "Default TCP slow start threshold (bytes)",
                   UintegerValue (0xffff),
                   MakeUintegerAccessor (&Tcp::m_defaultSsThresh),
                   MakeUintegerChecker<uint32_t> ())
    .AddAttribute ("DefaultTxBufferSize",
                   "Default TCP maximum transmit buffer size (bytes)",
                   UintegerValue (0xffffffffl),
                   MakeUintegerAccessor (&Tcp::m_defaultTxBuffer),
                   MakeUintegerChecker<uint32_t> ())
    .AddAttribute ("DefaultRxBufferSize",
                   "Default TCP maximum receive buffer size (bytes)",
                   UintegerValue (0xffffffffl),
                   MakeUintegerAccessor (&Tcp::m_defaultRxBuffer),
                   MakeUintegerChecker<uint32_t> ())
    .AddAttribute ("DefaultInitialCongestionWindowSize",
                   "Default TCP initial congestion window size (segments)",
                   UintegerValue (1),
                   MakeUintegerAccessor (&Tcp::m_defaultInitialCwnd),
                   MakeUintegerChecker<uint32_t> ())
    .AddAttribute ("DefaultConnTimeout",
                   "Default TCP retransmission timeout when opening connection (seconds)",
                   UintegerValue (3),
                   MakeUintegerAccessor (&Tcp::m_defaultConnTimeout),
                   MakeUintegerChecker<uint32_t> ())
    .AddAttribute ("DefaultConnCount",
                   "Default number of connection attempts (SYN retransmissions) before returning failure",
                   UintegerValue (6),
                   MakeUintegerAccessor (&Tcp::m_defaultConnCount),
                   MakeUintegerChecker<uint32_t> ())
    .AddAttribute ("DefaultDelAckTimeout",
                   "Default timeout value for TCP delayed acks, in seconds",
                   DoubleValue (0.2),
                   MakeDoubleAccessor (&Tcp::m_defaultDelAckTimeout),
                   MakeDoubleChecker<double> ())
    .AddAttribute ("DefaultDelAckCount",
                   "Default number of packets to wait before sending a TCP ack",
                   UintegerValue (2),
                   MakeUintegerAccessor (&Tcp::m_defaultDelAckCount),
                   MakeUintegerChecker<uint32_t> ())
     ;
  return tid;
}

uint32_t 
Tcp::GetDefaultSegSize (void) const
{
  return m_defaultSegSize;
}
uint32_t 
Tcp::GetDefaultAdvWin (void) const
{
  return m_defaultAdvWin;
}
uint32_t 
Tcp::GetDefaultSsThresh (void) const
{
  return m_defaultSsThresh;
}
uint32_t 
Tcp::GetDefaultTxBuffer (void) const
{
  return m_defaultTxBuffer;
}
uint32_t 
Tcp::GetDefaultRxBuffer (void) const
{
  return m_defaultRxBuffer;
}
uint32_t 
Tcp::GetDefaultInitialCwnd (void) const
{
  return m_defaultInitialCwnd;
}
uint32_t 
Tcp::GetDefaultConnTimeout (void) const
{
  return m_defaultConnTimeout;
}
uint32_t 
Tcp::GetDefaultConnCount (void) const
{
  return m_defaultConnCount;
}

double
Tcp::GetDefaultDelAckTimeout (void) const
{
  return m_defaultDelAckTimeout;
}

uint32_t
Tcp::GetDefaultDelAckCount (void) const
{
  return m_defaultDelAckCount;
}

} // namespace ns3<|MERGE_RESOLUTION|>--- conflicted
+++ resolved
@@ -30,21 +30,12 @@
 {
   static TypeId tid = TypeId ("ns3::Tcp")
     .SetParent<SocketFactory> ()
-<<<<<<< HEAD
-   .AddAttribute ("TcpDefaultSegmentSize",
-                  "Default TCP maximum segment size in bytes (may be adjusted based on MTU discovery)",
-                  UintegerValue (536),
-                  MakeUintegerAccessor (&Tcp::m_defaultSegSize),
-                  MakeUintegerChecker<uint32_t> ())
-    .AddAttribute ("TcpDefaultAdvertisedWindowSize",
-=======
     .AddAttribute ("DefaultSegmentSize",
                    "Default TCP maximum segment size in bytes (may be adjusted based on MTU discovery)",
-                   Uinteger (536),
+                   UintegerValue (536),
                    MakeUintegerAccessor (&Tcp::m_defaultSegSize),
                    MakeUintegerChecker<uint32_t> ())
     .AddAttribute ("DefaultAdvertisedWindowSize",
->>>>>>> 254057bd
                    "Default TCP advertised window size (bytes)",
                    UintegerValue (0xffff),
                    MakeUintegerAccessor (&Tcp::m_defaultAdvWin),
