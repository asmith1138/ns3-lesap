## -*- Mode: python; py-indent-offset: 4; indent-tabs-mode: nil; coding: utf-8; -*-

def build(bld):
<<<<<<< HEAD
    def create_ns_prog(name, source, deps=['core', 'common', 'simulator']):
        obj = bld.create_obj('cpp', 'program')
        obj.target = name
        obj.uselib_local = ["ns3-%s" % dep for dep in deps]
        obj.source = source
        return obj
        
    obj = create_ns_prog('main-debug', ['main-debug.cc', 'main-debug-other.cc'])
    obj = create_ns_prog('main-callback', 'main-callback.cc')
    obj = create_ns_prog('main-ptr', 'main-ptr.cc')
    #obj = create_ns_prog('main-trace', 'main-trace.cc')
    obj = create_ns_prog('main-simulator', 'main-simulator.cc')
    obj = create_ns_prog('main-packet-header', 'main-packet-header.cc')
    obj = create_ns_prog('main-packet-tag', 'main-packet-tag.cc')
    obj = create_ns_prog('main-packet-printer', 'main-packet-printer.cc',
                         deps=['node', 'internet-node'])
    obj = create_ns_prog('main-test', 'main-test.cc')
    obj = create_ns_prog('main-simple', 'main-simple.cc',
                         deps=['node', 'internet-node', 'applications'])
    #obj = create_ns_prog('main-simple-p2p', 'main-simple-p2p.cc', deps=['node', 'point-to-point'])
    obj = create_ns_prog('main-default-value', 'main-default-value.cc',
                         deps=['core', 'simulator', 'node', 'point-to-point'])
    obj = create_ns_prog('main-grid-topology', 'main-grid-topology.cc',
                         deps=['core', 'simulator', 'mobility', 'internet-node'])
    obj = create_ns_prog('main-random-topology', 'main-random-topology.cc',
                         deps=['core', 'simulator', 'mobility'])
=======
    obj = bld.create_ns3_program('main-debug')
    obj.source = ['main-debug.cc', 'main-debug-other.cc']

    obj = bld.create_ns3_program('main-callback')
    obj.source = 'main-callback.cc'

    obj = bld.create_ns3_program('main-ptr')
    obj.source = 'main-ptr.cc'

    obj = bld.create_ns3_program('main-simulator')
    obj.source = 'main-simulator.cc'

    obj = bld.create_ns3_program('main-header', ['common', 'simulator'])
    obj.source = 'main-header.cc'

    obj = bld.create_ns3_program('main-test')
    obj.source = 'main-test.cc'

    obj = bld.create_ns3_program('main-simple',
                                 ['node', 'internet-node', 'applications'])
    obj.source = 'main-simple.cc'

    obj = bld.create_ns3_program('main-default-value',
                                 ['core', 'simulator', 'node', 'point-to-point'])
    obj.source = 'main-default-value.cc'

    obj = bld.create_ns3_program('main-grid-topology',
                                 ['core', 'simulator', 'mobility', 'internet-node'])
    obj.source = 'main-grid-topology.cc'

    obj = bld.create_ns3_program('main-random-topology',
                                 ['core', 'simulator', 'mobility'])
    obj.source = 'main-random-topology.cc'
>>>>>>> a7de7bcf
<|MERGE_RESOLUTION|>--- conflicted
+++ resolved
@@ -1,34 +1,6 @@
 ## -*- Mode: python; py-indent-offset: 4; indent-tabs-mode: nil; coding: utf-8; -*-
 
 def build(bld):
-<<<<<<< HEAD
-    def create_ns_prog(name, source, deps=['core', 'common', 'simulator']):
-        obj = bld.create_obj('cpp', 'program')
-        obj.target = name
-        obj.uselib_local = ["ns3-%s" % dep for dep in deps]
-        obj.source = source
-        return obj
-        
-    obj = create_ns_prog('main-debug', ['main-debug.cc', 'main-debug-other.cc'])
-    obj = create_ns_prog('main-callback', 'main-callback.cc')
-    obj = create_ns_prog('main-ptr', 'main-ptr.cc')
-    #obj = create_ns_prog('main-trace', 'main-trace.cc')
-    obj = create_ns_prog('main-simulator', 'main-simulator.cc')
-    obj = create_ns_prog('main-packet-header', 'main-packet-header.cc')
-    obj = create_ns_prog('main-packet-tag', 'main-packet-tag.cc')
-    obj = create_ns_prog('main-packet-printer', 'main-packet-printer.cc',
-                         deps=['node', 'internet-node'])
-    obj = create_ns_prog('main-test', 'main-test.cc')
-    obj = create_ns_prog('main-simple', 'main-simple.cc',
-                         deps=['node', 'internet-node', 'applications'])
-    #obj = create_ns_prog('main-simple-p2p', 'main-simple-p2p.cc', deps=['node', 'point-to-point'])
-    obj = create_ns_prog('main-default-value', 'main-default-value.cc',
-                         deps=['core', 'simulator', 'node', 'point-to-point'])
-    obj = create_ns_prog('main-grid-topology', 'main-grid-topology.cc',
-                         deps=['core', 'simulator', 'mobility', 'internet-node'])
-    obj = create_ns_prog('main-random-topology', 'main-random-topology.cc',
-                         deps=['core', 'simulator', 'mobility'])
-=======
     obj = bld.create_ns3_program('main-debug')
     obj.source = ['main-debug.cc', 'main-debug-other.cc']
 
@@ -41,8 +13,14 @@
     obj = bld.create_ns3_program('main-simulator')
     obj.source = 'main-simulator.cc'
 
-    obj = bld.create_ns3_program('main-header', ['common', 'simulator'])
-    obj.source = 'main-header.cc'
+    obj = bld.create_ns3_program('main-packet-header', ['common', 'simulator'])
+    obj.source = 'main-packet-header.cc'
+
+    obj = bld.create_ns3_program('main-packet-tag', ['common', 'simulator'])
+    obj.source = 'main-packet-tag.cc'
+
+    obj = bld.create_ns3_program('main-packet-printer', ['common', 'simulator', 'internet-node'])
+    obj.source = 'main-packet-printer.cc'
 
     obj = bld.create_ns3_program('main-test')
     obj.source = 'main-test.cc'
@@ -62,4 +40,3 @@
     obj = bld.create_ns3_program('main-random-topology',
                                  ['core', 'simulator', 'mobility'])
     obj.source = 'main-random-topology.cc'
->>>>>>> a7de7bcf
